import fs from 'fs';
import fsp from 'fs/promises';
import os from 'os';
import path from 'path';

import { patch, unpatch } from '../../services/patch';
import { providers } from 'ethers';
import { EVMNonceManager } from '../../../src/services/evm.nonce';
import {
  InitializationError,
  InvalidNonceError,
  INVALID_NONCE_ERROR_CODE,
  INVALID_NONCE_ERROR_MESSAGE,
  SERVICE_UNITIALIZED_ERROR_CODE,
  SERVICE_UNITIALIZED_ERROR_MESSAGE,
} from '../../../src/services/error-handler';

import 'jest-extended';
import { ReferenceCountingCloseable } from '../../../src/services/refcounting-closeable';

const exampleAddress = '0xFaA12FD102FE8623C9299c72B03E45107F2772B5';

afterEach(() => {
  unpatch();
});

describe('uninitiated EVMNodeService', () => {
  let dbPath = '';
  const handle: string = ReferenceCountingCloseable.createHandle();
  let nonceManager: EVMNonceManager;

  beforeAll(async () => {
<<<<<<< HEAD
    dbPath = await fsp.mkdtemp(path.join(__dirname, '/evm-nonce1.test.level'));
    nonceManager = new EVMNonceManager('ethereum', 43, 0, 0, dbPath);
=======
    dbPath = await fsp.mkdtemp(
      path.join(os.tmpdir(), '/evm-nonce1.test.level')
    );
    nonceManager = new EVMNonceManager('ethereum', 43, dbPath, 0);
    nonceManager.declareOwnership(handle);
>>>>>>> 1eb2577a
  });

  afterAll(async () => {
    await nonceManager.close(handle);
    fs.rmSync(dbPath, { force: true, recursive: true });
  });

  it('mergeNonceFromEVMNode throws error', async () => {
    await expect(
      nonceManager.mergeNonceFromEVMNode(exampleAddress)
    ).rejects.toThrow(
      new InitializationError(
        SERVICE_UNITIALIZED_ERROR_MESSAGE(
          'EVMNonceManager.mergeNonceFromEVMNode'
        ),
        SERVICE_UNITIALIZED_ERROR_CODE
      )
    );
  });

  it('getNonce throws error', async () => {
    await expect(nonceManager.getNonce(exampleAddress)).rejects.toThrow(
      new InitializationError(
        SERVICE_UNITIALIZED_ERROR_MESSAGE('EVMNonceManager.getNonceFromMemory'),
        SERVICE_UNITIALIZED_ERROR_CODE
      )
    );
  });

  it('commitNonce (txNonce not null) throws error', async () => {
    await expect(nonceManager.commitNonce(exampleAddress, 87)).rejects.toThrow(
      new InitializationError(
        SERVICE_UNITIALIZED_ERROR_MESSAGE('EVMNonceManager.commitNonce'),
        SERVICE_UNITIALIZED_ERROR_CODE
      )
    );
  });

  it('localNonceTTL value too low', async () => {
    const provider = new providers.StaticJsonRpcProvider(
      'https://ethereum.node.com'
    );

    const nonceManager2 = new EVMNonceManager('ethereum', 43, -5, 0, dbPath);

    try {
      await expect(nonceManager2.init(provider)).rejects.toThrow(
        new InitializationError(
          SERVICE_UNITIALIZED_ERROR_MESSAGE(
            'EVMNonceManager.init localNonceTTL must be greater than or equal to zero.'
          ),
          SERVICE_UNITIALIZED_ERROR_CODE
        )
      );
    } finally {
      await nonceManager2.close();
    }
  });

  it('pendingNonceTTL value too low', async () => {
    const provider = new providers.StaticJsonRpcProvider(
      'https://ethereum.node.com'
    );

<<<<<<< HEAD
    const nonceManager2 = new EVMNonceManager('ethereum', 43, 0, -1, dbPath);
=======
    const nonceManager2 = new EVMNonceManager('ethereum', 43, dbPath, -5);
    nonceManager2.declareOwnership(handle);
>>>>>>> 1eb2577a

    try {
      await expect(nonceManager2.init(provider)).rejects.toThrow(
        new InitializationError(
          SERVICE_UNITIALIZED_ERROR_MESSAGE(
            'EVMNonceManager.init pendingNonceTTL must be greate than or equal to zero.'
          ),
          SERVICE_UNITIALIZED_ERROR_CODE
        )
      );
    } finally {
      await nonceManager2.close(handle);
    }
  });
});

describe('EVMNodeService', () => {
  let nonceManager: EVMNonceManager;
  let dbPath = '';
<<<<<<< HEAD
  const provider = new providers.StaticJsonRpcProvider(
    'https://ethereum.node.com'
  );

  beforeEach(async () => {
    dbPath = await fsp.mkdtemp(path.join(__dirname, '/evm-nonce2.test.level'));
    nonceManager = new EVMNonceManager('ethereum', 43, 0, 0, dbPath);
=======
  const handle: string = ReferenceCountingCloseable.createHandle();

  beforeAll(async () => {
    dbPath = await fsp.mkdtemp(
      path.join(os.tmpdir(), '/evm-nonce2.test.level')
    );
    nonceManager = new EVMNonceManager('ethereum', 43, dbPath, 60);
    nonceManager.declareOwnership(handle);
    const provider = new providers.StaticJsonRpcProvider(
      'https://ethereum.node.com'
    );
>>>>>>> 1eb2577a
    await nonceManager.init(provider);
    await nonceManager.commitNonce(exampleAddress, 0);
  });

  afterAll(async () => {
    await nonceManager.close(handle);
    fs.rmSync(dbPath, { force: true, recursive: true });
  });
  const patchGetTransactionCount = () => {
    if (nonceManager._provider) {
      patch(nonceManager._provider, 'getTransactionCount', () => 11);
    }
  };

  it('commitNonce with a provided txNonce will only update current nonce if txNonce > currentNonce', async () => {
    patchGetTransactionCount();
    await nonceManager.commitNonce(exampleAddress, 10);
    let nonce = await nonceManager.getNonce(exampleAddress);
    await expect(nonce).toEqual(10);

    await expect(nonceManager.commitNonce(exampleAddress, 5)).rejects.toThrow(
      new InvalidNonceError(
        INVALID_NONCE_ERROR_MESSAGE + `txNonce(5) < currentNonce(10)`,
        INVALID_NONCE_ERROR_CODE
      )
    );

    nonce = await nonceManager.getNonce(exampleAddress);
    await expect(nonce).toEqual(10);
  });

  it('mergeNonceFromEVMNode should update with nonce from EVM node (local<node)', async () => {
    if (nonceManager._provider) {
      patch(nonceManager._provider, 'getTransactionCount', () => 20);
    }

    await nonceManager.mergeNonceFromEVMNode(exampleAddress);
    const nonce = await nonceManager.getNonce(exampleAddress);
    await expect(nonce).toEqual(19);
  });

  it('getNextNonce should return nonces that are sequentially increasing', async () => {
    // Prevents nonce from expiring.
    patchGetTransactionCount();
    patch(nonceManager, '_pendingNonceTTL', () => 300 * 1000);
    nonceManager.commitNonce(exampleAddress, 1);

    const pendingNonce1 = await nonceManager.getNextNonce(exampleAddress);
    expect(pendingNonce1).toEqual(11);

    const pendingNonce2 = await nonceManager.getNextNonce(exampleAddress);
    expect(pendingNonce2).toEqual(pendingNonce1 + 1);
  });

  it('getNextNonce should reuse expired nonces', async () => {
    // Prevents nonce from expiring.
    patchGetTransactionCount();

    const pendingNonce1 = await nonceManager.getNextNonce(exampleAddress);
    expect(pendingNonce1).toEqual(11);

    const pendingNonce2 = await nonceManager.getNextNonce(exampleAddress);
    expect(pendingNonce2).toEqual(pendingNonce1);
  });
});

describe("EVMNodeService was previously a singleton. Let's prove that it no longer is.", () => {
  let nonceManager1: EVMNonceManager;
  let nonceManager2: EVMNonceManager;
  let dbPath = '';
  const handle: string = ReferenceCountingCloseable.createHandle();

  beforeAll(async () => {
<<<<<<< HEAD
    dbPath = await fsp.mkdtemp(path.join(__dirname, '/evm-nonce3.test.level'));
    nonceManager1 = new EVMNonceManager('ethereum', 43, 60, 60, dbPath);
=======
    dbPath = await fsp.mkdtemp(
      path.join(os.tmpdir(), '/evm-nonce3.test.level')
    );
    nonceManager1 = new EVMNonceManager('ethereum', 43, dbPath, 60);
>>>>>>> 1eb2577a
    const provider1 = new providers.StaticJsonRpcProvider(
      'https://ethereum.node.com'
    );
    nonceManager1.declareOwnership(handle);
    await nonceManager1.init(provider1);

<<<<<<< HEAD
    nonceManager2 = new EVMNonceManager('avalanche', 56, 60, 60, dbPath);
=======
    nonceManager2 = new EVMNonceManager('avalanche', 56, dbPath, 60);
    nonceManager2.declareOwnership(handle);
>>>>>>> 1eb2577a
    const provider2 = new providers.StaticJsonRpcProvider(
      'https://avalanche.node.com'
    );
    await nonceManager2.init(provider2);
  });

  afterAll(async () => {
    await nonceManager1.close(handle);
    await nonceManager2.close(handle);
    fs.rmSync(dbPath, { force: true, recursive: true });
  });

  it('commitNonce with a provided txNonce will only update current nonce if txNonce > currentNonce', async () => {
    if (nonceManager1._provider) {
      patch(nonceManager1._provider, 'getTransactionCount', () => 1);
    }
    await nonceManager1.commitNonce(exampleAddress, 10);
    const nonce1 = await nonceManager1.getNonce(exampleAddress);
    await expect(nonce1).toEqual(10);

    if (nonceManager1._provider) {
      patch(nonceManager1._provider, 'getTransactionCount', () => 8);
    }
    await nonceManager1.commitNonce(exampleAddress, 8);
    const nonce2 = await nonceManager1.getNonce(exampleAddress);
    await expect(nonce2).toEqual(10);
  });
});<|MERGE_RESOLUTION|>--- conflicted
+++ resolved
@@ -30,16 +30,11 @@
   let nonceManager: EVMNonceManager;
 
   beforeAll(async () => {
-<<<<<<< HEAD
-    dbPath = await fsp.mkdtemp(path.join(__dirname, '/evm-nonce1.test.level'));
-    nonceManager = new EVMNonceManager('ethereum', 43, 0, 0, dbPath);
-=======
     dbPath = await fsp.mkdtemp(
       path.join(os.tmpdir(), '/evm-nonce1.test.level')
     );
     nonceManager = new EVMNonceManager('ethereum', 43, dbPath, 0);
     nonceManager.declareOwnership(handle);
->>>>>>> 1eb2577a
   });
 
   afterAll(async () => {
@@ -83,7 +78,8 @@
       'https://ethereum.node.com'
     );
 
-    const nonceManager2 = new EVMNonceManager('ethereum', 43, -5, 0, dbPath);
+    const nonceManager2 = new EVMNonceManager('ethereum', 43, dbPath, -5, 0);
+    nonceManager2.declareOwnership(handle);
 
     try {
       await expect(nonceManager2.init(provider)).rejects.toThrow(
@@ -95,7 +91,7 @@
         )
       );
     } finally {
-      await nonceManager2.close();
+      await nonceManager2.close(handle);
     }
   });
 
@@ -104,12 +100,8 @@
       'https://ethereum.node.com'
     );
 
-<<<<<<< HEAD
-    const nonceManager2 = new EVMNonceManager('ethereum', 43, 0, -1, dbPath);
-=======
     const nonceManager2 = new EVMNonceManager('ethereum', 43, dbPath, -5);
     nonceManager2.declareOwnership(handle);
->>>>>>> 1eb2577a
 
     try {
       await expect(nonceManager2.init(provider)).rejects.toThrow(
@@ -129,15 +121,6 @@
 describe('EVMNodeService', () => {
   let nonceManager: EVMNonceManager;
   let dbPath = '';
-<<<<<<< HEAD
-  const provider = new providers.StaticJsonRpcProvider(
-    'https://ethereum.node.com'
-  );
-
-  beforeEach(async () => {
-    dbPath = await fsp.mkdtemp(path.join(__dirname, '/evm-nonce2.test.level'));
-    nonceManager = new EVMNonceManager('ethereum', 43, 0, 0, dbPath);
-=======
   const handle: string = ReferenceCountingCloseable.createHandle();
 
   beforeAll(async () => {
@@ -149,9 +132,7 @@
     const provider = new providers.StaticJsonRpcProvider(
       'https://ethereum.node.com'
     );
->>>>>>> 1eb2577a
     await nonceManager.init(provider);
-    await nonceManager.commitNonce(exampleAddress, 0);
   });
 
   afterAll(async () => {
@@ -223,27 +204,18 @@
   const handle: string = ReferenceCountingCloseable.createHandle();
 
   beforeAll(async () => {
-<<<<<<< HEAD
-    dbPath = await fsp.mkdtemp(path.join(__dirname, '/evm-nonce3.test.level'));
-    nonceManager1 = new EVMNonceManager('ethereum', 43, 60, 60, dbPath);
-=======
     dbPath = await fsp.mkdtemp(
       path.join(os.tmpdir(), '/evm-nonce3.test.level')
     );
     nonceManager1 = new EVMNonceManager('ethereum', 43, dbPath, 60);
->>>>>>> 1eb2577a
     const provider1 = new providers.StaticJsonRpcProvider(
       'https://ethereum.node.com'
     );
     nonceManager1.declareOwnership(handle);
     await nonceManager1.init(provider1);
 
-<<<<<<< HEAD
-    nonceManager2 = new EVMNonceManager('avalanche', 56, 60, 60, dbPath);
-=======
     nonceManager2 = new EVMNonceManager('avalanche', 56, dbPath, 60);
     nonceManager2.declareOwnership(handle);
->>>>>>> 1eb2577a
     const provider2 = new providers.StaticJsonRpcProvider(
       'https://avalanche.node.com'
     );
