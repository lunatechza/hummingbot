--- conflicted
+++ resolved
@@ -67,11 +67,8 @@
 interface ConnectorsResponse {
   uniswap: Array<AvailableNetworks>;
   pangolin: Array<AvailableNetworks>;
-<<<<<<< HEAD
   quickswap: Array<AvailableNetworks>;
-=======
   sushiswap: Array<AvailableNetworks>;
->>>>>>> f37e9a31
   traderjoe: Array<AvailableNetworks>;
 }
 
@@ -81,11 +78,8 @@
     res.status(200).json({
       uniswap: UniswapConfig.config.availableNetworks,
       pangolin: PangolinConfig.config.availableNetworks,
-<<<<<<< HEAD
       quickswap: QuickswapConfig.config.availableNetworks,
-=======
       sushiswap: SushiswapConfig.config.availableNetworks,
->>>>>>> f37e9a31
       traderjoe: TraderjoeConfig.config.availableNetworks,
     });
   })
